from .main import (
    AnnotationInfo,
    AnnotatorInfo,
<<<<<<< HEAD
    LabelClassInfo,
    LabelInfo,
=======
    DatasetInfo,
    EntityClassInfo,
    EntityInfo,
>>>>>>> b35fa6c7
    GeometryType,
    ImageInfo,
    ProjectInfo,
    ProjectType,
)

__all__ = [
    "GeometryType",
    "ProjectType",
    "ImageInfo",
    "LabelInfo",
    "ProjectInfo",
    "AnnotatorInfo",
    "AnnotationInfo",
<<<<<<< HEAD
    "LabelClassInfo",
    "DatasetInfo"
=======
    "EntityClassInfo",
    "DatasetInfo",
>>>>>>> b35fa6c7
]<|MERGE_RESOLUTION|>--- conflicted
+++ resolved
@@ -1,14 +1,8 @@
 from .main import (
     AnnotationInfo,
     AnnotatorInfo,
-<<<<<<< HEAD
     LabelClassInfo,
     LabelInfo,
-=======
-    DatasetInfo,
-    EntityClassInfo,
-    EntityInfo,
->>>>>>> b35fa6c7
     GeometryType,
     ImageInfo,
     ProjectInfo,
@@ -23,11 +17,6 @@
     "ProjectInfo",
     "AnnotatorInfo",
     "AnnotationInfo",
-<<<<<<< HEAD
     "LabelClassInfo",
     "DatasetInfo"
-=======
-    "EntityClassInfo",
-    "DatasetInfo",
->>>>>>> b35fa6c7
 ]